FROM fennerm/arch-i3-novnc

LABEL maintainer="fmacrae.dev@gmail.com"

RUN pacman -Sy --noconfirm archlinux-keyring
<<<<<<< HEAD
RUN pacman -Syyu --noconfirm
=======
RUN pacman -Syu --noconfirm
>>>>>>> 4d3dee9f
RUN pacman -S --noconfirm \
        gcc \
        glib2 \
        gtk3 \
        python-pip \
        libxcb

USER user
ENV PATH="/home/user/.local/bin:${PATH}"

RUN pip install --user \
    flake8 \
    flake8-bugbear \
    flake8-blind-except \
    flake8-builtins \
    mypy \
    pdbpp \
    pytest \
    pytest-cov \
    pytest-factoryboy \
    pytest-runner \
    pytest-lazy-fixture \
    vulture

COPY --chown=user requirements.txt requirements.txt
RUN pip install --user -r requirements.txt

COPY --chown=user . /home/user/flashfocus
WORKDIR /home/user/flashfocus
RUN pip3 install --no-deps -e . --user .

CMD supervisord </dev/null &>/dev/null \
    & sleep 1 \
    && pytest --failed-first --verbose --cov-report term-missing \
        --cov="$PWD" --color yes --showlocals --durations 10 --pdb \
    && flake8 --exclude "./build,./.eggs" \
    && mypy --ignore-missing-imports . \
    && vulture flashfocus test<|MERGE_RESOLUTION|>--- conflicted
+++ resolved
@@ -3,11 +3,7 @@
 LABEL maintainer="fmacrae.dev@gmail.com"
 
 RUN pacman -Sy --noconfirm archlinux-keyring
-<<<<<<< HEAD
 RUN pacman -Syyu --noconfirm
-=======
-RUN pacman -Syu --noconfirm
->>>>>>> 4d3dee9f
 RUN pacman -S --noconfirm \
         gcc \
         glib2 \
